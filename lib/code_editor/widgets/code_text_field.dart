--- conflicted
+++ resolved
@@ -13,14 +13,12 @@
 import 'package:flutter/foundation.dart';
 import 'package:flutter/gestures.dart';
 import 'package:rich_code_editor/code_editor/widgets/code_editable.dart' as ce;
-import 'package:rich_code_editor/code_editor/widgets/material_selection.dart'
-    as ms;
+import 'package:rich_code_editor/code_editor/widgets/material_selection.dart' as ms;
 
 import 'code_editable_text.dart';
 import 'code_editing_value.dart';
 
-export 'package:flutter/services.dart'
-    show TextInputType, TextInputAction, TextCapitalization;
+export 'package:flutter/services.dart' show TextInputType, TextInputAction, TextCapitalization;
 
 /// Signature for the [CodeTextField.buildCounter] callback.
 typedef InputCounterWidgetBuilder = Widget Function(
@@ -596,28 +594,17 @@
   InteractiveInkFeature _currentSplash;
 
   CodeEditingController _controller;
-<<<<<<< HEAD
-
-=======
->>>>>>> 450c6af4
   CodeEditingController get _effectiveController =>
       widget.controller ?? _controller;
 
   FocusNode _focusNode;
-<<<<<<< HEAD
-
-=======
->>>>>>> 450c6af4
   FocusNode get _effectiveFocusNode =>
       widget.focusNode ?? (_focusNode ??= FocusNode());
 
   bool _isHovering = false;
 
-<<<<<<< HEAD
-=======
   bool _showKeyboard = false;
 
->>>>>>> 450c6af4
   bool get needsCounter =>
       widget.maxLength != null &&
       widget.decoration != null &&
@@ -751,44 +738,6 @@
     }
   }
 
-<<<<<<< HEAD
-  InteractiveInkFeature _createInkFeature(Offset globalPosition) {
-    final MaterialInkController inkController = Material.of(context);
-    final ThemeData themeData = Theme.of(context);
-    final BuildContext editableContext = _codeEditableTextKey.currentContext;
-    final RenderBox referenceBox =
-        InputDecorator.containerOf(editableContext) ??
-            editableContext.findRenderObject();
-    final Offset position = referenceBox.globalToLocal(globalPosition);
-    final Color color = themeData.splashColor;
-
-    InteractiveInkFeature splash;
-    void handleRemoved() {
-      if (_splashes != null) {
-        assert(_splashes.contains(splash));
-        _splashes.remove(splash);
-        if (_currentSplash == splash) _currentSplash = null;
-        updateKeepAlive();
-      } // else we're probably in deactivate()
-    }
-
-    splash = themeData.splashFactory.create(
-      controller: inkController,
-      referenceBox: referenceBox,
-      position: position,
-      color: color,
-      containedInkWell: true,
-      // TODO(hansmuller): splash clip borderRadius should match the input decorator's border.
-      borderRadius: BorderRadius.zero,
-      onRemoved: handleRemoved,
-      textDirection: Directionality.of(context),
-    );
-
-    return splash;
-  }
-
-=======
->>>>>>> 450c6af4
   ce.RenderEditableCode get _renderEditable =>
       _codeEditableTextKey.currentState.renderEditable;
 
@@ -818,13 +767,8 @@
   }
 
   void _handleSingleTapUp(TapUpDetails details) {
-<<<<<<< HEAD
-    _codeEditableText
-        ?.hideToolbar(); //ensure toolbar is hidden if there was initially created
-=======
     _codeEditableText?.enableShowKeyboard();
     _codeEditableText?.hideToolbar(); //ensure toolbar is hidden if there was initially created
->>>>>>> 450c6af4
     if (widget.selectionEnabled) {
       switch (Theme.of(context).platform) {
         case TargetPlatform.iOS:
@@ -837,10 +781,6 @@
       }
     }
     _requestKeyboard();
-<<<<<<< HEAD
-    _confirmCurrentSplash();
-=======
->>>>>>> 450c6af4
     if (widget.onTap != null) widget.onTap();
   }
 
@@ -920,27 +860,6 @@
     );
   }
 
-<<<<<<< HEAD
-  void _startSplash(Offset globalPosition) {
-    if (_effectiveFocusNode.hasFocus) return;
-    final InteractiveInkFeature splash = _createInkFeature(globalPosition);
-    _splashes ??= HashSet<InteractiveInkFeature>();
-    _splashes.add(splash);
-    _currentSplash = splash;
-    updateKeepAlive();
-  }
-
-  void _confirmCurrentSplash() {
-    _currentSplash?.confirm();
-    _currentSplash = null;
-  }
-
-  void _cancelCurrentSplash() {
-    _currentSplash?.cancel();
-  }
-
-=======
->>>>>>> 450c6af4
   @override
   bool get wantKeepAlive => _splashes != null && _splashes.isNotEmpty;
 
@@ -957,7 +876,6 @@
   }
 
   void _handlePointerEnter(PointerEnterEvent event) => _handleHover(true);
-
   void _handlePointerExit(PointerExitEvent event) => _handleHover(false);
 
   void _handleHover(bool hovering) {
